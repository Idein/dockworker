use std;
use std::fs::File;
use std::collections::BTreeMap;
use std::env;
use std::path::{Path, PathBuf};
use std::sync::Arc;
use std::io::{self, Read};
<<<<<<< HEAD
use url;
use hyper;
use hyper::header::ContentType;
use hyper::mime::*;
=======
use hyper::Url;
use hyper::mime::{Mime, SubLevel, TopLevel};
use hyper::header::ContentType;
>>>>>>> da0cd115
use hyper::Client;
use hyper::client::{IntoUrl, RequestBuilder};
use hyper::client::pool::{Config, Pool};
use hyper::client::response::Response;
use hyper::net::HttpConnector;
#[cfg(feature="openssl")]
use hyper::net::{HttpsConnector, Openssl};
#[cfg(feature="openssl")]
use openssl::ssl::{SslContext, SslMethod};
#[cfg(feature="openssl")]
use openssl::ssl::error::SslError;
#[cfg(feature="openssl")]
use openssl::x509::X509FileType;
#[cfg(unix)]
use unix::HttpUnixConnector;

use errors::*;
use container::{Container, ContainerInfo};
use options::*;
use process::{Process, Top};
use stats::StatsReader;
use system::SystemInfo;
use image::{Image, ImageStatus};
use filesystem::FilesystemChange;
use version::Version;

use serde::de::DeserializeOwned;
use serde_json;

/// The default `DOCKER_HOST` address that we will try to connect to.
#[cfg(unix)]
pub const DEFAULT_DOCKER_HOST: &'static str = "unix:///var/run/docker.sock";

/// The default `DOCKER_HOST` address that we will try to connect to.
///
/// This should technically be `"npipe:////./pipe/docker_engine"` on
/// Windows, but we don't support Windows pipes yet.  However, the TCP port
/// is still available.
#[cfg(windows)]
pub const DEFAULT_DOCKER_HOST: &'static str = "tcp://localhost:2375";

/// The default directory in which to look for our Docker certificate
/// files.
pub fn default_cert_path() -> Result<PathBuf> {
    let from_env = env::var("DOCKER_CERT_PATH")
        .or_else(|_| env::var("DOCKER_CONFIG"));
    if let Ok(ref path) = from_env {
        Ok(Path::new(path).to_owned())
    } else {
        let home = try!(env::home_dir()
            .ok_or_else(|| ErrorKind::NoCertPath));
        Ok(home.join(".docker"))
    }
}

enum ClientType {
    Unix,
    Tcp,
}

pub struct Docker {
    client: Client,
    client_type: ClientType,
    client_addr: Url,
}

impl Docker {
    /// Connect to the Docker daemon using the standard Docker
    /// configuration options.  This includes `DOCKER_HOST`,
    /// `DOCKER_TLS_VERIFY`, `DOCKER_CERT_PATH` and `DOCKER_CONFIG`, and we
    /// try to interpret these as much like the standard `docker` client as
    /// possible.
    pub fn connect_with_defaults() -> Result<Docker> {
        // Read in our configuration from the Docker environment.
        let host = env::var("DOCKER_HOST")
            .unwrap_or(DEFAULT_DOCKER_HOST.to_string());
        let tls_verify = env::var("DOCKER_TLS_VERIFY").is_ok();
        let cert_path = try!(default_cert_path());

        // Dispatch to the correct connection function.
        let mkerr = || ErrorKind::CouldNotConnect(host.clone());
        if host.starts_with("unix://") {
            Docker::connect_with_unix(&host).chain_err(&mkerr)
        } else if host.starts_with("tcp://") {
            if tls_verify {
                Docker::connect_with_ssl(&host,
                                         &cert_path.join("key.pem"),
                                         &cert_path.join("cert.pem"),
                                         &cert_path.join("ca.pem"))
                    .chain_err(&mkerr)
            } else {
                Docker::connect_with_http(&host).chain_err(&mkerr)
            }
        } else {
            Err(ErrorKind::UnsupportedScheme(host.clone()).into())
        }
    }

    #[cfg(unix)]
    pub fn connect_with_unix(addr: &str) -> Result<Docker> {
        // This ensures that using a fully-qualified path --
        // e.g. unix://.... -- works.  The unix socket provider expects a
        // Path, so we don't need scheme.
        let client_addr = try!(addr.into_url());

        let http_unix_connector = HttpUnixConnector::new(client_addr.path());
        let connection_pool_config = Config { max_idle: 8 };
        let connection_pool = Pool::with_connector(connection_pool_config, http_unix_connector);

        let client = Client::with_connector(connection_pool);
        let docker = Docker { client: client, client_type: ClientType::Unix, client_addr: client_addr };

        return Ok(docker);
    }

    #[cfg(not(unix))]
    pub fn connect_with_unix(addr: &str) -> Result<Docker> {
        Err(ErrorKind::UnsupportedScheme(addr.to_owned()).into())
    }

    #[cfg(feature="openssl")]
    pub fn connect_with_ssl(addr: &str, ssl_key: &Path, ssl_cert: &Path, ssl_ca: &Path) -> Result<Docker> {
        // This ensures that using docker-machine-esque addresses work with Hyper.
        let client_addr = try!(Url::parse(&addr.clone().replace("tcp://", "https://")));

        let mkerr = || ErrorKind::SslError(addr.to_owned());
        let mut ssl_context = try!(SslContext::new(SslMethod::Sslv23)
            .chain_err(&mkerr));
        try!(ssl_context.set_CA_file(ssl_ca).chain_err(&mkerr));
        try!(ssl_context.set_certificate_file(ssl_cert, X509FileType::PEM)
            .chain_err(&mkerr));
        try!(ssl_context.set_private_key_file(ssl_key, X509FileType::PEM)
            .chain_err(&mkerr));

        let hyper_ssl_context = Openssl { context: Arc::new(ssl_context) };
        let https_connector = HttpsConnector::new(hyper_ssl_context);
        let connection_pool_config = Config { max_idle: 8 };
        let connection_pool = Pool::with_connector(connection_pool_config, https_connector);

        let client = Client::with_connector(connection_pool);
        let docker = Docker {
            client: client,
            client_type: ClientType::Tcp,
            client_addr: client_addr,
        };

        return Ok(docker);
    }

    #[cfg(not(feature="openssl"))]
    pub fn connect_with_ssl(addr: &str, ssl_key: &Path, ssl_cert: &Path, ssl_ca: &Path) -> Result<Docker> {
        Err(ErrorKind::SslDisabled.into())
    }

    /// Connect using unsecured HTTP.  This is strongly discouraged
    /// everywhere but on Windows when npipe support is not available.
    pub fn connect_with_http(addr: &str) -> Result<Docker> {
        // This ensures that using docker-machine-esque addresses work with Hyper.
        let client_addr = try!(Url::parse(&addr.clone().replace("tcp://", "http://")));

        let http_connector = HttpConnector::default();
        let connection_pool_config = Config { max_idle: 8 };
        let connection_pool = Pool::with_connector(connection_pool_config, http_connector);

        let client = Client::with_connector(connection_pool);
        let docker = Docker { client: client, client_type: ClientType::Tcp, client_addr: client_addr };

        return Ok(docker);

    }

    fn get_url(&self, path: &str) -> Result<Url> {
        let base = match self.client_type {
            ClientType::Tcp => self.client_addr.clone(),
            ClientType::Unix => {
                // We need a host so the HTTP headers can be generated, so we just spoof it and say
                // that we're talking to localhost.  The hostname doesn't matter one bit.
<<<<<<< HEAD
                "http://localhost".to_string()
=======
                "http://localhost".into_url().expect("valid url")
>>>>>>> da0cd115
            }
        };
        Ok(try!(base.join(path)))
    }

    fn build_get_request(&self, request_url: &Url) -> RequestBuilder {
        self.client.get(request_url.clone())
    }

    fn build_post_request(&self, request_url: &Url) -> RequestBuilder {
        self.client.post(request_url.clone())
    }

    fn execute_request(&self, request: RequestBuilder) -> Result<String> {
        let mut response = try!(request.send());
        println!("{}", response.status);
        // assert!(response.status.is_success());

        let mut body = String::new();
        try!(response.read_to_string(&mut body));
        Ok(body)
    }

    fn start_request(&self, request: RequestBuilder) -> Result<Response> {
        let response = try!(request.send());
        assert!(response.status.is_success());
        Ok(response)
    }

    fn arrayify(&self, s: &str) -> String {
        let wrapped = format!("[{}]", s);
        wrapped.clone().replace("}\r\n{", "}{").replace("}{", "},{")
    }

    /// `GET` a URL and decode it.
    fn decode_url<T>(&self, type_name: &'static str, url: &str) -> Result<T>
        where T: DeserializeOwned<>
    {
        let request_url = try!(self.get_url(url));
        let request = self.build_get_request(&request_url);
        let body = try!(self.execute_request(request));
        let info = try!(serde_json::from_str::<T>(&body)
            .chain_err(|| ErrorKind::ParseError(type_name, body)));
        Ok(info)
    }

    pub fn containers(&self, opts: ContainerListOptions)
                      -> Result<Vec<Container>> {
        let url = format!("/containers/json?{}", opts.to_url_params());
        self.decode_url("Container", &url)
    }

    /// Create a container
    ///
    /// POST /containers/create
    pub fn create_container(&self, name: &str, create: &ContainerCreateOptions) -> Result<CreateContainerResponse> {
        let mut name_param = url::form_urlencoded::Serializer::new(String::new());
        name_param.append_pair("name", name);

        let request_url = self.get_url(&format!("/containers/create?{}", name_param.finish()));
        let json_body = try!(serde_json::to_string(&create));
        let request = self.build_post_request(&request_url)
                            .header(ContentType::json())
                            .body(&json_body);
        let response = try!(self.execute_request(request));
        let container = try!(serde_json::from_str(&response)
            .chain_err(|| ErrorKind::ParseError("CreateContainer", response)));
        Ok(container)
    }

    pub fn processes(&self, container: &Container) -> Result<Vec<Process>> {
        let url = format!("/containers/{}/top", container.Id);
        let top: Top = try!(self.decode_url("Top", &url));

        let mut processes: Vec<Process> = Vec::new();
        let mut process_iter = top.Processes.iter();
        loop {
            let process = match process_iter.next() {
                Some(process) => process,
                None => { break; }
            };

            let mut p = Process{
                user: String::new(),
                pid: String::new(),
                cpu: None,
                memory: None,
                vsz: None,
                rss: None,
                tty: None,
                stat: None,
                start: None,
                time: None,
                command: String::new()
            };

            let mut value_iter = process.iter();
            let mut i: usize = 0;
            loop {
                let value = match value_iter.next() {
                    Some(value) => value,
                    None => { break; }
                };
                let key = &top.Titles[i];
                match key.as_ref() {
                    "UID" => { p.user = value.clone() },
                    "USER" => {p.user = value.clone() },
                    "PID" => { p.pid = value.clone() },
                    "%CPU" => { p.cpu = Some(value.clone()) },
                    "%MEM" => { p.memory = Some(value.clone()) },
                    "VSZ" => { p.vsz = Some(value.clone()) },
                    "RSS" => { p.rss = Some(value.clone()) },
                    "TTY" => { p.tty = Some(value.clone()) },
                    "STAT" => { p.stat = Some(value.clone()) },
                    "START" => { p.start = Some(value.clone()) },
                    "STIME" => { p.start = Some(value.clone()) },
                    "TIME" => { p.time = Some(value.clone()) },
                    "CMD" => { p.command = value.clone() },
                    "COMMAND" => { p.command = value.clone() },
                    _ => {}
                }

                i = i + 1;
            }
            processes.push(p);
        }

        Ok(processes)
    }

    pub fn stats(&self, container: &Container) -> Result<StatsReader> {
        if container.Status.contains("Up") == false {
            return Err("The container is already stopped.".into());
        }

        let request_url = try!(self.get_url(&format!("/containers/{}/stats", container.Id)));
        let request = self.build_get_request(&request_url);
        let response = try!(self.start_request(request));
        Ok(StatsReader::new(response))
    }

    pub fn create_image(&self, image: String, tag: String) -> Result<Vec<ImageStatus>> {
        let request_url = try!(self.get_url(&format!("/images/create?fromImage={}&tag={}", image, tag)));
        let request = self.build_post_request(&request_url);
        let body = try!(self.execute_request(request));
        let fixed = self.arrayify(&body);
        let statuses = try!(serde_json::from_str::<Vec<ImageStatus>>(&fixed)
            .chain_err(|| ErrorKind::ParseError("ImageStatus", fixed)));
        Ok(statuses)
    }

    pub fn images(&self, all: bool) -> Result<Vec<Image>> {
        let a = match all {
            true => "1",
            false => "0"
        };
        let url = format!("/images/json?a={}", a);
        self.decode_url("Image", &url)
    }

    pub fn load_image(&self, suppress: bool, path: &Path) -> Result<()> {
        let mut file: File = try!(File::open(path));
        let request_url = try!(self.get_url(&format!("/images/load?quiet={}", suppress)));
        let request = self.build_post_request(&request_url)
            .header(ContentType(Mime(
                TopLevel::Application,
                SubLevel::Ext("x-tar".into()),
                vec![],
            )))
            .body(&mut file);
        try!(self.start_request(request));
        Ok(())
    }

    pub fn system_info(&self) -> Result<SystemInfo> {
        self.decode_url("SystemInfo", &format!("/info"))
    }

    pub fn container_info(&self, container: &Container) -> Result<ContainerInfo> {
        let url = format!("/containers/{}/json", container.Id);
        self.decode_url("ContainerInfo", &url)
            .chain_err(|| ErrorKind::ContainerInfo(container.Id.clone()))
    }

    pub fn filesystem_changes(&self, container: &Container) -> Result<Vec<FilesystemChange>> {
        let url = format!("/containers/{}/changes", container.Id);
        self.decode_url("FilesystemChange", &url)
    }

    pub fn export_container(&self, container: &Container) -> Result<Response> {
        let url = format!("/containers/{}/export", container.Id);
        let request_url = try!(self.get_url(&url));
        let request = self.build_get_request(&request_url);
        let response = try!(self.start_request(request));
        Ok(response)
    }

    pub fn ping(&self) -> Result<String> {
        let request_url = try!(self.get_url(&format!("/_ping")));
        let request = self.build_get_request(&request_url);
        let body = try!(self.execute_request(request));
        Ok(body)
    }

    pub fn version(&self) -> Result<Version> {
        self.decode_url("Version", "/version")
    }
}<|MERGE_RESOLUTION|>--- conflicted
+++ resolved
@@ -5,16 +5,12 @@
 use std::path::{Path, PathBuf};
 use std::sync::Arc;
 use std::io::{self, Read};
-<<<<<<< HEAD
 use url;
 use hyper;
 use hyper::header::ContentType;
 use hyper::mime::*;
-=======
 use hyper::Url;
 use hyper::mime::{Mime, SubLevel, TopLevel};
-use hyper::header::ContentType;
->>>>>>> da0cd115
 use hyper::Client;
 use hyper::client::{IntoUrl, RequestBuilder};
 use hyper::client::pool::{Config, Pool};
@@ -192,11 +188,7 @@
             ClientType::Unix => {
                 // We need a host so the HTTP headers can be generated, so we just spoof it and say
                 // that we're talking to localhost.  The hostname doesn't matter one bit.
-<<<<<<< HEAD
-                "http://localhost".to_string()
-=======
                 "http://localhost".into_url().expect("valid url")
->>>>>>> da0cd115
             }
         };
         Ok(try!(base.join(path)))
@@ -252,11 +244,12 @@
     /// Create a container
     ///
     /// POST /containers/create
-    pub fn create_container(&self, name: &str, create: &ContainerCreateOptions) -> Result<CreateContainerResponse> {
+    pub fn create_container(&self, name: &str, create: &ContainerCreateOptions)
+                    -> Result<CreateContainerResponse> {
         let mut name_param = url::form_urlencoded::Serializer::new(String::new());
         name_param.append_pair("name", name);
 
-        let request_url = self.get_url(&format!("/containers/create?{}", name_param.finish()));
+        let request_url = try!(self.get_url(&format!("/containers/create?{}", name_param.finish())));
         let json_body = try!(serde_json::to_string(&create));
         let request = self.build_post_request(&request_url)
                             .header(ContentType::json())
